--- conflicted
+++ resolved
@@ -1,54 +1,49 @@
-# PyTorch Datasets and DataLoaders
-
-There is no way to train a model without first knowing how to work with different data types and load them in an 
-efficient manner. For this we will explore the incredible PyTorch Dataset and DataLoader that handles most of the heavy lifting for you!!
-We will be focusing on two domains in this part:
-
-1) **Computer Vision** 
-   1) How to Build a custom PyTorch Dataset for the Dogs Vs Cats Data 
-   2) Some introduction to the Transforms module in Torchvision 
-2) **Natural Language** 
-   1) How to load sequence data for the IMBD dataset
-   2) Custom data collator to manage sequences of different lengths
-
-### Typical Dataset/DataLoader Setup
-```python
-from torch.utils.data import Dataset, DataLoader
-from PIL import Image
-
-class DogsVsCats(Dataset):
-    def __init__(self, path_to_folder, transforms):
-        self.training_files = PATH_TO_FILES 
-        self.dog_label, self.cat_label = 0, 1 
-
-        self.transform = transforms 
-        
-    def __len__(self):
-        return len(self.training_files)
-
-    def __getitem__(self, idx):
-        path_to_image = self.training_files[idx] 
-        if "Dog" in path_to_image: 
-            label = self.dog_label
-        else:
-            label = self.cat_label 
-        image = Image.open(path_to_image) 
-        image = self.transform(image) 
-        return image, label 
-
-
-dataset = DogsVsCats(path_to_folder, transforms)
-dataloader = DataLoader(dataset, batch_size=16)
-
-for images, labels in dataloader:
-    print(images.shape)
-    print(labels)
-    break
-```
-We will be breaking all of this down in detail to best understand how to manipilate and pass data
-<<<<<<< HEAD
-as efficiently as possible to our model!
-=======
-as efficiently as possible to our model!
-
->>>>>>> 8c6c8272
+## PyTorch Datasets and DataLoaders &nbsp; [![Open In Colab](https://colab.research.google.com/assets/colab-badge.svg)](https://colab.research.google.com/drive/1nurV-kJmoPYlXP-qNAGGLsFXuS3lpNil?usp=sharing)
+
+There is no way to train a model without first knowing how to work with different data types and load them in an 
+efficient manner. For this we will explore the incredible PyTorch Dataset and DataLoader that handles most of the heavy lifting for you!!
+We will be focusing on two domains in this part:
+
+1) **Computer Vision** 
+   1) How to Build a custom PyTorch Dataset for the Dogs Vs Cats Data 
+   2) Some introduction to the Transforms module in Torchvision 
+2) **Natural Language** 
+   1) How to load sequence data for the IMBD dataset
+   2) Custom data collator to manage sequences of different lengths
+
+### Typical Dataset/DataLoader Setup
+```python
+from torch.utils.data import Dataset, DataLoader
+from PIL import Image
+
+class DogsVsCats(Dataset):
+    def __init__(self, path_to_folder, transforms):
+        self.training_files = PATH_TO_FILES 
+        self.dog_label, self.cat_label = 0, 1 
+
+        self.transform = transforms 
+        
+    def __len__(self):
+        return len(self.training_files)
+
+    def __getitem__(self, idx):
+        path_to_image = self.training_files[idx] 
+        if "Dog" in path_to_image: 
+            label = self.dog_label
+        else:
+            label = self.cat_label 
+        image = Image.open(path_to_image) 
+        image = self.transform(image) 
+        return image, label 
+
+
+dataset = DogsVsCats(path_to_folder, transforms)
+dataloader = DataLoader(dataset, batch_size=16)
+
+for images, labels in dataloader:
+    print(images.shape)
+    print(labels)
+    break
+```
+We will be breaking all of this down in detail to best understand how to manipulate and pass data
+as efficiently as possible to our model!